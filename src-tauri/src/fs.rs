use serde::{Deserialize, Serialize};
use std::fs;
use std::path::PathBuf;
use std::collections::HashMap;
use tauri::Manager;
use regex::Regex;

#[derive(Default)]
pub struct AppState {
    pub vault_path: Option<PathBuf>,
}

#[derive(Debug, Serialize, Deserialize)]
pub struct Entry {
    pub name: String,
    pub path: String,
    pub is_dir: bool,
    pub modified: String,
}

<<<<<<< HEAD
#[derive(Debug, Serialize, Deserialize, Clone)]
pub struct Link {
    pub source_file: String,
    pub target_note: String,
    pub display_text: Option<String>,
    pub position: usize,
    pub length: usize,
}

#[derive(Debug, Serialize, Deserialize)]
pub struct LinkSuggestion {
    pub note_name: String,
    pub note_path: String,
    pub similarity_score: f64,
=======
#[derive(Debug, Serialize, Deserialize)]
pub struct FileOrder {
    pub order: Vec<String>,
>>>>>>> 3d0bc2d7
}

#[tauri::command]
pub async fn set_vault(app_handle: tauri::AppHandle, path: String) -> Result<(), String> {
    let state = app_handle.state::<std::sync::Mutex<AppState>>();
    let mut state_guard = state.lock().map_err(|e| e.to_string())?;
    
    let vault_path = PathBuf::from(&path);
    if !vault_path.exists() {
        return Err(format!("Path '{}' does not exist", path));
    }
    
    state_guard.vault_path = Some(vault_path);
    Ok(())
}

#[tauri::command]
pub async fn get_vault(app_handle: tauri::AppHandle) -> Result<Option<String>, String> {
    let state = app_handle.state::<std::sync::Mutex<AppState>>();
    let state_guard = state.lock().map_err(|e| e.to_string())?;
    
    Ok(state_guard.vault_path.as_ref().map(|p| p.to_string_lossy().to_string()))
}

fn get_order_file_path(dir_path: &PathBuf) -> PathBuf {
    dir_path.join(".tau_order.json")
}

fn read_file_order(dir_path: &PathBuf) -> HashMap<String, usize> {
    let order_file = get_order_file_path(dir_path);
    let mut order_map = HashMap::new();

    if let Ok(content) = fs::read_to_string(&order_file) {
        if let Ok(file_order) = serde_json::from_str::<FileOrder>(&content) {
            for (index, file_name) in file_order.order.iter().enumerate() {
                order_map.insert(file_name.clone(), index);
            }
        }
    }

    order_map
}

fn write_file_order(dir_path: &PathBuf, order: Vec<String>) -> Result<(), String> {
    let order_file = get_order_file_path(dir_path);
    let file_order = FileOrder { order };
    let content = serde_json::to_string_pretty(&file_order)
        .map_err(|e| format!("Failed to serialize order: {}", e))?;

    fs::write(&order_file, content)
        .map_err(|e| format!("Failed to write order file: {}", e))?;

    Ok(())
}

#[tauri::command]
pub async fn list_entries(app_handle: tauri::AppHandle, path: Option<String>) -> Result<Vec<Entry>, String> {
    let state = app_handle.state::<std::sync::Mutex<AppState>>();
    let state_guard = state.lock().map_err(|e| e.to_string())?;
    
    let base_path = match &state_guard.vault_path {
        Some(vault_path) => vault_path.clone(),
        None => return Err("No vault set".to_string()),
    };
    
    let target_path = if let Some(rel_path) = path {
        base_path.join(rel_path)
    } else {
        base_path.clone()
    };
    
    if !target_path.exists() {
        return Err(format!("Path '{}' does not exist", target_path.display()));
    }
    
    let mut entries = Vec::new();
    
    let dir_entries = fs::read_dir(&target_path)
        .map_err(|e| format!("Failed to read directory: {}", e))?;
    
    for entry in dir_entries {
        let entry = entry.map_err(|e| format!("Failed to read entry: {}", e))?;
        let path = entry.path();
        let metadata = entry.metadata().map_err(|e| format!("Failed to read metadata: {}", e))?;
        
        let relative_path = path
            .strip_prefix(&base_path)
            .map_err(|e| format!("Failed to create relative path: {}", e))?
            .to_string_lossy()
            .to_string();
        
        let name = path
            .file_name()
            .ok_or("Failed to get file name")?
            .to_string_lossy()
            .to_string();
        
        let modified = metadata
            .modified()
            .map_err(|e| format!("Failed to get modified time: {}", e))?
            .duration_since(std::time::UNIX_EPOCH)
            .map_err(|e| format!("Failed to convert time: {}", e))?
            .as_secs()
            .to_string();
        
        entries.push(Entry {
            name,
            path: relative_path,
            is_dir: metadata.is_dir(),
            modified,
        });
    }
    
    // Read custom order if it exists
    let order_map = read_file_order(&target_path);

    // Sort entries: directories first, then files, using custom order if available
    entries.sort_by(|a, b| {
        match (a.is_dir, b.is_dir) {
            (true, false) => std::cmp::Ordering::Less,
            (false, true) => std::cmp::Ordering::Greater,
            _ => {
                // Both are same type (dir or file), check custom order
                let a_order = order_map.get(&a.name);
                let b_order = order_map.get(&b.name);

                match (a_order, b_order) {
                    (Some(a_idx), Some(b_idx)) => a_idx.cmp(b_idx),
                    (Some(_), None) => std::cmp::Ordering::Less,
                    (None, Some(_)) => std::cmp::Ordering::Greater,
                    (None, None) => a.name.to_lowercase().cmp(&b.name.to_lowercase()),
                }
            }
        }
    });

    Ok(entries)
}

#[tauri::command]
pub async fn create_note(app_handle: tauri::AppHandle, rel: String) -> Result<(), String> {
    let state = app_handle.state::<std::sync::Mutex<AppState>>();
    let state_guard = state.lock().map_err(|e| e.to_string())?;
    
    let base_path = match &state_guard.vault_path {
        Some(vault_path) => vault_path,
        None => return Err("No vault set".to_string()),
    };
    
    let file_path = base_path.join(&rel);
    
    // Create parent directories if they don't exist
    if let Some(parent) = file_path.parent() {
        fs::create_dir_all(parent)
            .map_err(|e| format!("Failed to create parent directories: {}", e))?;
    }
    
    // Create the file if it doesn't exist
    if !file_path.exists() {
        fs::write(&file_path, "")
            .map_err(|e| format!("Failed to create note: {}", e))?;
    }
    
    Ok(())
}

#[tauri::command]
pub async fn create_folder(app_handle: tauri::AppHandle, rel: String) -> Result<(), String> {
    let state = app_handle.state::<std::sync::Mutex<AppState>>();
    let state_guard = state.lock().map_err(|e| e.to_string())?;
    
    let base_path = match &state_guard.vault_path {
        Some(vault_path) => vault_path,
        None => return Err("No vault set".to_string()),
    };
    
    let dir_path = base_path.join(&rel);
    
    fs::create_dir_all(&dir_path)
        .map_err(|e| format!("Failed to create folder: {}", e))?;
    
    Ok(())
}

#[tauri::command]
pub async fn read_note(app_handle: tauri::AppHandle, rel: String) -> Result<String, String> {
    let state = app_handle.state::<std::sync::Mutex<AppState>>();
    let state_guard = state.lock().map_err(|e| e.to_string())?;
    
    let base_path = match &state_guard.vault_path {
        Some(vault_path) => vault_path,
        None => return Err("No vault set".to_string()),
    };
    
    let file_path = base_path.join(&rel);
    
    if !file_path.exists() {
        return Err(format!("File '{}' does not exist", rel));
    }
    
    fs::read_to_string(&file_path)
        .map_err(|e| format!("Failed to read note: {}", e))
}

#[tauri::command]
pub async fn write_note(app_handle: tauri::AppHandle, rel: String, content: String) -> Result<(), String> {
    let state = app_handle.state::<std::sync::Mutex<AppState>>();
    let state_guard = state.lock().map_err(|e| e.to_string())?;
    
    let base_path = match &state_guard.vault_path {
        Some(vault_path) => vault_path,
        None => return Err("No vault set".to_string()),
    };
    
    let file_path = base_path.join(&rel);
    
    // Create parent directories if they don't exist
    if let Some(parent) = file_path.parent() {
        fs::create_dir_all(parent)
            .map_err(|e| format!("Failed to create parent directories: {}", e))?;
    }
    
    fs::write(&file_path, content)
        .map_err(|e| format!("Failed to write note: {}", e))
}

#[tauri::command]
pub async fn rename_entry(app_handle: tauri::AppHandle, from: String, to: String) -> Result<(), String> {
    let state = app_handle.state::<std::sync::Mutex<AppState>>();
    let state_guard = state.lock().map_err(|e| e.to_string())?;
    
    let base_path = match &state_guard.vault_path {
        Some(vault_path) => vault_path,
        None => return Err("No vault set".to_string()),
    };
    
    let from_path = base_path.join(&from);
    let to_path = base_path.join(&to);
    
    if !from_path.exists() {
        return Err(format!("Source path '{}' does not exist", from));
    }
    
    if to_path.exists() {
        return Err(format!("Destination path '{}' already exists", to));
    }
    
    // Create parent directories for destination if they don't exist
    if let Some(parent) = to_path.parent() {
        fs::create_dir_all(parent)
            .map_err(|e| format!("Failed to create parent directories: {}", e))?;
    }
    
    fs::rename(&from_path, &to_path)
        .map_err(|e| format!("Failed to rename entry: {}", e))
}

#[tauri::command]
pub async fn delete_entry(app_handle: tauri::AppHandle, rel: String) -> Result<(), String> {
    let state = app_handle.state::<std::sync::Mutex<AppState>>();
    let state_guard = state.lock().map_err(|e| e.to_string())?;
    
    let base_path = match &state_guard.vault_path {
        Some(vault_path) => vault_path,
        None => return Err("No vault set".to_string()),
    };
    
    let target_path = base_path.join(&rel);
    
    if !target_path.exists() {
        return Err(format!("Path '{}' does not exist", rel));
    }
    
    if target_path.is_dir() {
        fs::remove_dir_all(&target_path)
            .map_err(|e| format!("Failed to delete directory: {}", e))
    } else {
        fs::remove_file(&target_path)
            .map_err(|e| format!("Failed to delete file: {}", e))
    }
}

#[tauri::command]
pub async fn reveal_in_os(app_handle: tauri::AppHandle, rel: String) -> Result<(), String> {
    let state = app_handle.state::<std::sync::Mutex<AppState>>();
    let state_guard = state.lock().map_err(|e| e.to_string())?;
    
    let base_path = match &state_guard.vault_path {
        Some(vault_path) => vault_path,
        None => return Err("No vault set".to_string()),
    };
    
    let target_path = base_path.join(&rel);
    
    if !target_path.exists() {
        return Err(format!("Path '{}' does not exist", rel));
    }
    
    #[cfg(target_os = "windows")]
    {
        std::process::Command::new("explorer")
            .args(["/select,", &target_path.to_string_lossy()])
            .spawn()
            .map_err(|e| format!("Failed to reveal in OS: {}", e))?;
    }
    
    #[cfg(target_os = "macos")]
    {
        std::process::Command::new("open")
            .args(["-R", &target_path.to_string_lossy()])
            .spawn()
            .map_err(|e| format!("Failed to reveal in OS: {}", e))?;
    }
    
    #[cfg(target_os = "linux")]
    {
        std::process::Command::new("xdg-open")
            .arg(target_path.parent().unwrap_or(&target_path))
            .spawn()
            .map_err(|e| format!("Failed to reveal in OS: {}", e))?;
    }

    Ok(())
}

#[tauri::command]
pub async fn reorder_entries(app_handle: tauri::AppHandle, dir_path: Option<String>, source: String, target: String, position: String) -> Result<(), String> {
    let state = app_handle.state::<std::sync::Mutex<AppState>>();
    let state_guard = state.lock().map_err(|e| e.to_string())?;

    let base_path = match &state_guard.vault_path {
        Some(vault_path) => vault_path,
        None => return Err("No vault set".to_string()),
    };

    let target_dir = if let Some(rel_path) = dir_path {
        base_path.join(rel_path)
    } else {
        base_path.clone()
    };

    if !target_dir.exists() {
        return Err(format!("Directory '{}' does not exist", target_dir.display()));
    }

    // Read current entries to get all file names
    let dir_entries = fs::read_dir(&target_dir)
        .map_err(|e| format!("Failed to read directory: {}", e))?;

    let mut file_names = Vec::new();
    for entry in dir_entries {
        let entry = entry.map_err(|e| format!("Failed to read entry: {}", e))?;
        let name = entry.file_name().to_string_lossy().to_string();

        // Skip .tau_order.json files
        if !name.ends_with(".tau_order.json") {
            file_names.push(name);
        }
    }

    // Sort by current order if it exists
    let current_order = read_file_order(&target_dir);
    file_names.sort_by(|a, b| {
        let a_order = current_order.get(a);
        let b_order = current_order.get(b);

        match (a_order, b_order) {
            (Some(a_idx), Some(b_idx)) => a_idx.cmp(b_idx),
            (Some(_), None) => std::cmp::Ordering::Less,
            (None, Some(_)) => std::cmp::Ordering::Greater,
            (None, None) => a.to_lowercase().cmp(&b.to_lowercase()),
        }
    });

    // Extract just the filename from source path
    let source_name = source.split(['/', '\\']).last().unwrap_or(&source).to_string();
    let target_name = target.split(['/', '\\']).last().unwrap_or(&target).to_string();

    // Find source and target indices
    let source_idx = file_names.iter().position(|name| name == &source_name);
    let target_idx = file_names.iter().position(|name| name == &target_name);

    match (source_idx, target_idx) {
        (Some(src_idx), Some(tgt_idx)) => {
            // Remove source from its current position
            let source_item = file_names.remove(src_idx);

            // Insert at new position
            let insert_idx = if position == "before" {
                if src_idx < tgt_idx { tgt_idx - 1 } else { tgt_idx }
            } else {
                if src_idx < tgt_idx { tgt_idx } else { tgt_idx + 1 }
            };

            file_names.insert(insert_idx, source_item);

            // Write the new order
            write_file_order(&target_dir, file_names)?;
        }
        _ => {
            return Err(format!("Could not find source '{}' or target '{}' in directory", source_name, target_name));
        }
    }

    Ok(())
}

// Link parsing functions
fn parse_links_from_content(content: &str, source_file: &str) -> Vec<Link> {
    let mut links = Vec::new();
    let link_regex = Regex::new(r"\[\[([^\[\]]+)\]\]").unwrap();
    
    for mat in link_regex.find_iter(content) {
        let _full_match = mat.as_str();
        let link_content = &content[mat.start() + 2..mat.end() - 2]; // Remove [[ and ]]
        
        let (target_note, display_text) = if let Some(pipe_pos) = link_content.find('|') {
            let note = &link_content[..pipe_pos];
            let display = &link_content[pipe_pos + 1..];
            (note.to_string(), Some(display.to_string()))
        } else {
            (link_content.to_string(), None)
        };
        
        links.push(Link {
            source_file: source_file.to_string(),
            target_note,
            display_text,
            position: mat.start(),
            length: mat.end() - mat.start(),
        });
    }
    
    links
}

#[tauri::command]
pub async fn get_links_from_file(app_handle: tauri::AppHandle, rel: String) -> Result<Vec<Link>, String> {
    let state = app_handle.state::<std::sync::Mutex<AppState>>();
    let state_guard = state.lock().map_err(|e| e.to_string())?;
    
    let base_path = match &state_guard.vault_path {
        Some(vault_path) => vault_path,
        None => return Err("No vault set".to_string()),
    };
    
    let file_path = base_path.join(&rel);
    
    if !file_path.exists() {
        return Err(format!("File '{}' does not exist", rel));
    }
    
    let content = fs::read_to_string(&file_path)
        .map_err(|e| format!("Failed to read file: {}", e))?;
    
    let links = parse_links_from_content(&content, &rel);
    Ok(links)
}

#[tauri::command]
pub async fn get_all_links(app_handle: tauri::AppHandle) -> Result<Vec<Link>, String> {
    let state = app_handle.state::<std::sync::Mutex<AppState>>();
    let state_guard = state.lock().map_err(|e| e.to_string())?;
    
    let base_path = match &state_guard.vault_path {
        Some(vault_path) => vault_path,
        None => return Err("No vault set".to_string()),
    };
    
    let mut all_links = Vec::new();
    
    // Recursively walk through all markdown files
    fn walk_dir(dir: &std::path::Path, base_path: &std::path::Path, links: &mut Vec<Link>) -> Result<(), String> {
        let entries = fs::read_dir(dir)
            .map_err(|e| format!("Failed to read directory: {}", e))?;
            
        for entry in entries {
            let entry = entry.map_err(|e| format!("Failed to read entry: {}", e))?;
            let path = entry.path();
            
            if path.is_dir() {
                walk_dir(&path, base_path, links)?;
            } else if path.extension().and_then(|s| s.to_str()) == Some("md") {
                let relative_path = path
                    .strip_prefix(base_path)
                    .map_err(|e| format!("Failed to create relative path: {}", e))?
                    .to_string_lossy()
                    .to_string();
                
                let content = fs::read_to_string(&path)
                    .map_err(|e| format!("Failed to read file: {}", e))?;
                
                let file_links = parse_links_from_content(&content, &relative_path);
                links.extend(file_links);
            }
        }
        
        Ok(())
    }
    
    walk_dir(base_path, base_path, &mut all_links)?;
    Ok(all_links)
}

#[tauri::command]
pub async fn suggest_links(app_handle: tauri::AppHandle, query: String) -> Result<Vec<LinkSuggestion>, String> {
    let state = app_handle.state::<std::sync::Mutex<AppState>>();
    let state_guard = state.lock().map_err(|e| e.to_string())?;
    
    let base_path = match &state_guard.vault_path {
        Some(vault_path) => vault_path,
        None => return Err("No vault set".to_string()),
    };
    
    let mut suggestions = Vec::new();
    let _query_lower = query.to_lowercase();
    
    // Simple similarity function (can be enhanced later)
    fn calculate_similarity(query: &str, note_name: &str) -> f64 {
        let query_lower = query.to_lowercase();
        let note_lower = note_name.to_lowercase();
        
        if note_lower.contains(&query_lower) {
            return 1.0 - (query_lower.len() as f64 / note_lower.len() as f64) * 0.5;
        }
        
        // Simple character-based similarity
        let common_chars = query_lower.chars()
            .filter(|c| note_lower.contains(*c))
            .count();
        
        common_chars as f64 / query_lower.len().max(note_lower.len()) as f64
    }
    
    // Walk through all markdown files to find potential matches
    fn find_notes(dir: &std::path::Path, base_path: &std::path::Path, query: &str, suggestions: &mut Vec<LinkSuggestion>) -> Result<(), String> {
        let entries = fs::read_dir(dir)
            .map_err(|e| format!("Failed to read directory: {}", e))?;
            
        for entry in entries {
            let entry = entry.map_err(|e| format!("Failed to read entry: {}", e))?;
            let path = entry.path();
            
            if path.is_dir() {
                find_notes(&path, base_path, query, suggestions)?;
            } else if path.extension().and_then(|s| s.to_str()) == Some("md") {
                let relative_path = path
                    .strip_prefix(base_path)
                    .map_err(|e| format!("Failed to create relative path: {}", e))?
                    .to_string_lossy()
                    .to_string();
                
                let note_name = path.file_stem()
                    .and_then(|s| s.to_str())
                    .unwrap_or("")
                    .to_string();
                
                let similarity = calculate_similarity(&query, &note_name);
                
                if similarity > 0.1 { // Minimum similarity threshold
                    suggestions.push(LinkSuggestion {
                        note_name: note_name.clone(),
                        note_path: relative_path,
                        similarity_score: similarity,
                    });
                }
            }
        }
        
        Ok(())
    }
    
    find_notes(base_path, base_path, &query, &mut suggestions)?;
    
    // Sort by similarity score (highest first)
    suggestions.sort_by(|a, b| b.similarity_score.partial_cmp(&a.similarity_score).unwrap());
    
    // Return top 10 suggestions
    suggestions.truncate(10);
    Ok(suggestions)
}<|MERGE_RESOLUTION|>--- conflicted
+++ resolved
@@ -18,7 +18,6 @@
     pub modified: String,
 }
 
-<<<<<<< HEAD
 #[derive(Debug, Serialize, Deserialize, Clone)]
 pub struct Link {
     pub source_file: String,
@@ -33,11 +32,11 @@
     pub note_name: String,
     pub note_path: String,
     pub similarity_score: f64,
-=======
+}
+
 #[derive(Debug, Serialize, Deserialize)]
 pub struct FileOrder {
     pub order: Vec<String>,
->>>>>>> 3d0bc2d7
 }
 
 #[tauri::command]
